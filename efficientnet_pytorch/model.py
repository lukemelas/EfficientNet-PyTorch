import torch
from torch import nn
from torch.nn import functional as F

from .utils import (
    round_filters,
    round_repeats,
    drop_connect,
    get_same_padding_conv2d,
    get_model_params,
    efficientnet_params,
    load_pretrained_weights,
    Swish,
    MemoryEfficientSwish,
    Mish,
)

class MBConvBlock(nn.Module):
    """
    Mobile Inverted Residual Bottleneck Block

    Args:
        block_args (namedtuple): BlockArgs, see above
        global_params (namedtuple): GlobalParam, see above

    Attributes:
        has_se (bool): Whether the block contains a Squeeze and Excitation layer.
    """

    def __init__(self, block_args, global_params):
        super().__init__()
        self._block_args = block_args
        self._bn_mom = 1 - global_params.batch_norm_momentum
        self._bn_eps = global_params.batch_norm_epsilon
        self.has_se = (self._block_args.se_ratio is not None) and (0 < self._block_args.se_ratio <= 1)
        self.id_skip = block_args.id_skip  # skip connection and drop connect

        # Get static or dynamic convolution depending on image size
        Conv2d = get_same_padding_conv2d(image_size=global_params.image_size)

        # Expansion phase
        inp = self._block_args.input_filters  # number of input channels
        oup = self._block_args.input_filters * self._block_args.expand_ratio  # number of output channels
        if self._block_args.expand_ratio != 1:
            self._expand_conv = Conv2d(in_channels=inp, out_channels=oup, kernel_size=1, bias=False)
            self._bn0 = nn.BatchNorm2d(num_features=oup, momentum=self._bn_mom, eps=self._bn_eps)

        # Depthwise convolution phase
        k = self._block_args.kernel_size
        s = self._block_args.stride
        self._depthwise_conv = Conv2d(
            in_channels=oup, out_channels=oup, groups=oup,  # groups makes it depthwise
            kernel_size=k, stride=s, bias=False)
        self._bn1 = nn.BatchNorm2d(num_features=oup, momentum=self._bn_mom, eps=self._bn_eps)

        # Squeeze and Excitation layer, if desired
        if self.has_se:
            num_squeezed_channels = max(1, int(self._block_args.input_filters * self._block_args.se_ratio))
            self._se_reduce = Conv2d(in_channels=oup, out_channels=num_squeezed_channels, kernel_size=1)
            self._se_expand = Conv2d(in_channels=num_squeezed_channels, out_channels=oup, kernel_size=1)

        # Output phase
        final_oup = self._block_args.output_filters
        self._project_conv = Conv2d(in_channels=oup, out_channels=final_oup, kernel_size=1, bias=False)
        self._bn2 = nn.BatchNorm2d(num_features=final_oup, momentum=self._bn_mom, eps=self._bn_eps)
        self._swish = MemoryEfficientSwish()

    def forward(self, inputs, drop_connect_rate=None):
        """
        :param inputs: input tensor
        :param drop_connect_rate: drop connect rate (float, between 0 and 1)
        :return: output of block
        """

        # Expansion and Depthwise Convolution
        x = inputs
        if self._block_args.expand_ratio != 1:
            x = self._swish(self._bn0(self._expand_conv(inputs)))
        x = self._swish(self._bn1(self._depthwise_conv(x)))

        # Squeeze and Excitation
        if self.has_se:
            x_squeezed = F.adaptive_avg_pool2d(x, 1)
            x_squeezed = self._se_expand(self._swish(self._se_reduce(x_squeezed)))
            x = torch.sigmoid(x_squeezed) * x

        x = self._bn2(self._project_conv(x))

        # Skip connection and drop connect
        input_filters, output_filters = self._block_args.input_filters, self._block_args.output_filters
        if self.id_skip and self._block_args.stride == 1 and input_filters == output_filters:
            if drop_connect_rate:
                x = drop_connect(x, p=drop_connect_rate, training=self.training)
            x = x + inputs  # skip connection
        return x
    
    def set_swish(self, act_="mem_swish"):
        """Sets swish function as memory efficient (for training) or standard (for export)"""
        if act_ == "swish":
            self._swish = Swish()
        elif act_ == "mish":
            self._swish = Mish()
        else:
            self._swish = MemoryEfficientSwish()

class EfficientNet(nn.Module):
    """
    An EfficientNet model. Most easily loaded with the .from_name or .from_pretrained methods

    Args:
        blocks_args (list): A list of BlockArgs to construct blocks
        global_params (namedtuple): A set of GlobalParams shared between blocks

    Example:
        model = EfficientNet.from_pretrained('efficientnet-b0')

    """

    def __init__(self, blocks_args=None, global_params=None):
        super().__init__()
        assert isinstance(blocks_args, list), 'blocks_args should be a list'
        assert len(blocks_args) > 0, 'block args must be greater than 0'
        self._global_params = global_params
        self._blocks_args = blocks_args

        # Get static or dynamic convolution depending on image size
        Conv2d = get_same_padding_conv2d(image_size=global_params.image_size)

        # Batch norm parameters
        bn_mom = 1 - self._global_params.batch_norm_momentum
        bn_eps = self._global_params.batch_norm_epsilon

        # Stem
        in_channels = 3  # rgb
        out_channels = round_filters(32, self._global_params)  # number of output channels
        self._conv_stem = Conv2d(in_channels, out_channels, kernel_size=3, stride=2, bias=False)
        self._bn0 = nn.BatchNorm2d(num_features=out_channels, momentum=bn_mom, eps=bn_eps)

        # Build blocks
        self._blocks = nn.ModuleList([])
        for block_args in self._blocks_args:

            # Update block input and output filters based on depth multiplier.
            block_args = block_args._replace(
                input_filters=round_filters(block_args.input_filters, self._global_params),
                output_filters=round_filters(block_args.output_filters, self._global_params),
                num_repeat=round_repeats(block_args.num_repeat, self._global_params)
            )

            # The first block needs to take care of stride and filter size increase.
            self._blocks.append(MBConvBlock(block_args, self._global_params))
            if block_args.num_repeat > 1:
                block_args = block_args._replace(input_filters=block_args.output_filters, stride=1)
            for _ in range(block_args.num_repeat - 1):
                self._blocks.append(MBConvBlock(block_args, self._global_params))

        # Head
        in_channels = block_args.output_filters  # output of final block
        out_channels = round_filters(1280, self._global_params)
        self._conv_head = Conv2d(in_channels, out_channels, kernel_size=1, bias=False)
        self._bn1 = nn.BatchNorm2d(num_features=out_channels, momentum=bn_mom, eps=bn_eps)

        # Final linear layer
        self._avg_pooling = nn.AdaptiveAvgPool2d(1)
        self._dropout = nn.Dropout(self._global_params.dropout_rate)
        self._fc = nn.Linear(out_channels, self._global_params.num_classes)
        self._swish = MemoryEfficientSwish()

    def set_swish(self, act_="mem_swish"):
        """Sets swish function as memory efficient (for training) or standard (for export)"""
        if act_ == "swish":
            self._swish = Swish()
        elif act_ == "mish":
            self._swish = Mish()
        else:
            self._swish = MemoryEfficientSwish()
        for block in self._blocks:
            block.set_swish(act_)

    def extract_features(self, inputs):
        """ Returns output of the final convolution layer """

        # Stem
        x = self._swish(self._bn0(self._conv_stem(inputs)))

        # Blocks
        for idx, block in enumerate(self._blocks):
            drop_connect_rate = self._global_params.drop_connect_rate
            if drop_connect_rate:
                drop_connect_rate *= float(idx) / len(self._blocks)
            x = block(x, drop_connect_rate=drop_connect_rate)

        # Head
        x = self._swish(self._bn1(self._conv_head(x)))

        return x

    def forward(self, inputs):
        """ Calls extract_features to extract features, applies final linear layer, and returns logits. """
        bs = inputs.size(0)
        # Convolution layers
        x = self.extract_features(inputs)

        # Pooling and final linear layer
        x = self._avg_pooling(x)
        x = x.view(bs, -1)
        x = self._dropout(x)
        x = self._fc(x)
        return x

    @classmethod
    def _from_name(cls, model_name, override_params=None):
        cls._check_model_name_is_valid(model_name)
        blocks_args, global_params = get_model_params(model_name, override_params)
        return cls(blocks_args, global_params)

#     @classmethod
#     def from_pretrained(cls, model_name, num_classes=1000, in_channels=3, dropout=-1, drop_connect=-1):
#         override_params={'num_classes': num_classes}
#         if 0 < dropout:
#             override_params['dropout_rate'] = dropout
#         if 0 < drop_connect:
#             override_params['drop_connect_rate'] = drop_connect
#         model = cls._from_name(model_name, override_params=override_params)
#         load_pretrained_weights(model, model_name, load_fc=(num_classes == 1000))
#         if in_channels != 3:
#             Conv2d = get_same_padding_conv2d(image_size = model._global_params.image_size)
#             out_channels = round_filters(32, model._global_params)
#             model._conv_stem = Conv2d(in_channels, out_channels, kernel_size=3, stride=2, bias=False)
#         return model
    
    @classmethod
<<<<<<< HEAD
    def from_name(cls, model_name, num_classes=1000, pretrained=False, in_channels=3, dropout=-1, drop_connect=-1):
        override_params={'num_classes': num_classes}
        if 0 < dropout:
            override_params['dropout_rate'] = dropout
        if 0 < drop_connect:
            override_params['drop_connect_rate'] = drop_connect
        print("Overriding default params:", override_params)
        model = cls._from_name(model_name, override_params=override_params)
        if pretrained:
            load_pretrained_weights(model, model_name, load_fc=(num_classes == 1000))
=======
    def from_pretrained(cls, model_name, advprop=False, num_classes=1000, in_channels=3):
        model = cls.from_name(model_name, override_params={'num_classes': num_classes})
        load_pretrained_weights(model, model_name, load_fc=(num_classes == 1000), advprop=advprop)
>>>>>>> f8d1eb4d
        if in_channels != 3:
            Conv2d = get_same_padding_conv2d(image_size = model._global_params.image_size)
            out_channels = round_filters(32, model._global_params)
            model._conv_stem = Conv2d(in_channels, out_channels, kernel_size=3, stride=2, bias=False)
        return model
<<<<<<< HEAD

=======
    
>>>>>>> f8d1eb4d
    @classmethod
    def get_image_size(cls, model_name):
        cls._check_model_name_is_valid(model_name)
        _, _, res, _ = efficientnet_params(model_name)
        return res

    @classmethod
    def _check_model_name_is_valid(cls, model_name):
        """ Validates model name. """ 
        valid_models = ['efficientnet-b'+str(i) for i in range(9)]
        if model_name not in valid_models:
            raise ValueError('model_name should be one of: ' + ', '.join(valid_models))<|MERGE_RESOLUTION|>--- conflicted
+++ resolved
@@ -213,49 +213,23 @@
         cls._check_model_name_is_valid(model_name)
         blocks_args, global_params = get_model_params(model_name, override_params)
         return cls(blocks_args, global_params)
-
-#     @classmethod
-#     def from_pretrained(cls, model_name, num_classes=1000, in_channels=3, dropout=-1, drop_connect=-1):
-#         override_params={'num_classes': num_classes}
-#         if 0 < dropout:
-#             override_params['dropout_rate'] = dropout
-#         if 0 < drop_connect:
-#             override_params['drop_connect_rate'] = drop_connect
-#         model = cls._from_name(model_name, override_params=override_params)
-#         load_pretrained_weights(model, model_name, load_fc=(num_classes == 1000))
-#         if in_channels != 3:
-#             Conv2d = get_same_padding_conv2d(image_size = model._global_params.image_size)
-#             out_channels = round_filters(32, model._global_params)
-#             model._conv_stem = Conv2d(in_channels, out_channels, kernel_size=3, stride=2, bias=False)
-#         return model
     
     @classmethod
-<<<<<<< HEAD
-    def from_name(cls, model_name, num_classes=1000, pretrained=False, in_channels=3, dropout=-1, drop_connect=-1):
+    def from_name(cls, model_name, num_classes=1000, pretrained=False, advprop=False, in_channels=3, dropout=-1, drop_connect=-1):
         override_params={'num_classes': num_classes}
         if 0 < dropout:
             override_params['dropout_rate'] = dropout
         if 0 < drop_connect:
             override_params['drop_connect_rate'] = drop_connect
-        print("Overriding default params:", override_params)
         model = cls._from_name(model_name, override_params=override_params)
         if pretrained:
-            load_pretrained_weights(model, model_name, load_fc=(num_classes == 1000))
-=======
-    def from_pretrained(cls, model_name, advprop=False, num_classes=1000, in_channels=3):
-        model = cls.from_name(model_name, override_params={'num_classes': num_classes})
-        load_pretrained_weights(model, model_name, load_fc=(num_classes == 1000), advprop=advprop)
->>>>>>> f8d1eb4d
+            load_pretrained_weights(model, model_name, load_fc=(num_classes == 1000), advprop=advprop)
         if in_channels != 3:
             Conv2d = get_same_padding_conv2d(image_size = model._global_params.image_size)
             out_channels = round_filters(32, model._global_params)
             model._conv_stem = Conv2d(in_channels, out_channels, kernel_size=3, stride=2, bias=False)
         return model
-<<<<<<< HEAD
-
-=======
-    
->>>>>>> f8d1eb4d
+
     @classmethod
     def get_image_size(cls, model_name):
         cls._check_model_name_is_valid(model_name)
