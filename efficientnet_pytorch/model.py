import torch
from torch import nn
from torch.nn import functional as F

from .utils import (
    round_filters,
    round_repeats,
    drop_connect,
    get_same_padding_conv2d,
    get_model_params,
    efficientnet_params,
    load_pretrained_weights,
    Swish,
    MemoryEfficientSwish,
)

class MBConvBlock(nn.Module):
    """
    Mobile Inverted Residual Bottleneck Block

    Args:
        block_args (namedtuple): BlockArgs, see above
        global_params (namedtuple): GlobalParam, see above

    Attributes:
        has_se (bool): Whether the block contains a Squeeze and Excitation layer.
    """

    def __init__(self, block_args, global_params):
        super().__init__()
        self._block_args = block_args
        self._bn_mom = 1 - global_params.batch_norm_momentum
        self._bn_eps = global_params.batch_norm_epsilon
        self.has_se = (self._block_args.se_ratio is not None) and (0 < self._block_args.se_ratio <= 1)
        self.id_skip = block_args.id_skip  # skip connection and drop connect

        # Get static or dynamic convolution depending on image size
        Conv2d = get_same_padding_conv2d(image_size=global_params.image_size)

        # Expansion phase
        inp = self._block_args.input_filters  # number of input channels
        oup = self._block_args.input_filters * self._block_args.expand_ratio  # number of output channels
        if self._block_args.expand_ratio != 1:
            self._expand_conv = Conv2d(in_channels=inp, out_channels=oup, kernel_size=1, bias=False)
            self._bn0 = nn.BatchNorm2d(num_features=oup, momentum=self._bn_mom, eps=self._bn_eps)

        # Depthwise convolution phase
        k = self._block_args.kernel_size
        s = self._block_args.stride
        d = self._block_args.dilation
        if d is None:
            d = 1
        self._depthwise_conv = Conv2d(
            in_channels=oup, out_channels=oup, groups=oup,  # groups makes it depthwise
            kernel_size=k, stride=s, bias=False, dilation=d)
        self._bn1 = nn.BatchNorm2d(num_features=oup, momentum=self._bn_mom, eps=self._bn_eps)

        # Squeeze and Excitation layer, if desired
        if self.has_se:
            num_squeezed_channels = max(1, int(self._block_args.input_filters * self._block_args.se_ratio))
            self._se_reduce = Conv2d(in_channels=oup, out_channels=num_squeezed_channels, kernel_size=1)
            self._se_expand = Conv2d(in_channels=num_squeezed_channels, out_channels=oup, kernel_size=1)

        # Output phase
        final_oup = self._block_args.output_filters
        self._project_conv = Conv2d(in_channels=oup, out_channels=final_oup, kernel_size=1, bias=False)
        self._bn2 = nn.BatchNorm2d(num_features=final_oup, momentum=self._bn_mom, eps=self._bn_eps)
        self._swish = MemoryEfficientSwish()

    def forward(self, inputs, drop_connect_rate=None):
        """
        :param inputs: input tensor
        :param drop_connect_rate: drop connect rate (float, between 0 and 1)
        :return: output of block
        """

        # Expansion and Depthwise Convolution
        x = inputs
        if self._block_args.expand_ratio != 1:
            x = self._swish(self._bn0(self._expand_conv(inputs)))
        x = self._swish(self._bn1(self._depthwise_conv(x)))

        # Squeeze and Excitation
        if self.has_se:
            x_squeezed = F.adaptive_avg_pool2d(x, 1)
            x_squeezed = self._se_expand(self._swish(self._se_reduce(x_squeezed)))
            x = torch.sigmoid(x_squeezed) * x

        x = self._bn2(self._project_conv(x))

        # Skip connection and drop connect
        input_filters, output_filters = self._block_args.input_filters, self._block_args.output_filters
        if self.id_skip and self._block_args.stride == 1 and input_filters == output_filters:
            if drop_connect_rate:
                x = drop_connect(x, p=drop_connect_rate, training=self.training)
            x = x + inputs  # skip connection
        return x

    def set_swish(self, memory_efficient=True):
        """Sets swish function as memory efficient (for training) or standard (for export)"""
        self._swish = MemoryEfficientSwish() if memory_efficient else Swish()


class EfficientNet(nn.Module):
    """
    An EfficientNet model. Most easily loaded with the .from_name or .from_pretrained methods

    Args:
        blocks_args (list): A list of BlockArgs to construct blocks
        global_params (namedtuple): A set of GlobalParams shared between blocks

    Example:
        model = EfficientNet.from_pretrained('efficientnet-b0')

    """

    def __init__(self, blocks_args=None, global_params=None):
        super().__init__()
        assert isinstance(blocks_args, list), 'blocks_args should be a list'
        assert len(blocks_args) > 0, 'block args must be greater than 0'
        self._global_params = global_params
        self._blocks_args = blocks_args

        # Get static or dynamic convolution depending on image size
        Conv2d = get_same_padding_conv2d(image_size=global_params.image_size)

        # Batch norm parameters
        bn_mom = 1 - self._global_params.batch_norm_momentum
        bn_eps = self._global_params.batch_norm_epsilon

        # Stem
        in_channels = 3  # rgb
        out_channels = round_filters(32, self._global_params)  # number of output channels
        self._conv_stem = Conv2d(in_channels, out_channels, kernel_size=3, stride=2, bias=False)
        self._bn0 = nn.BatchNorm2d(num_features=out_channels, momentum=bn_mom, eps=bn_eps)

        dilate_count = 0
        dilations = []
        # determine blocks to dilate from last to first
        for block_args in reversed(self._blocks_args):
            if (block_args.stride == [2] or block_args.stride == [2, 2]) and dilate_count < self._global_params.num_dilation:
                dilations += [True]
                dilate_count += 1
            else:
                dilations += [False]
        # Organize from first to last
        dilations.reverse()
        
        # Build blocks
        self._blocks = nn.ModuleList([])
        for block_args, dilate in zip(self._blocks_args, dilations):
            
            # Update block input and output filters based on depth multiplier.
            block_args = block_args._replace(
                input_filters=round_filters(block_args.input_filters, self._global_params),
                output_filters=round_filters(block_args.output_filters, self._global_params),
                num_repeat=round_repeats(block_args.num_repeat, self._global_params),
                stride=[1, 1] if dilate else block_args.stride,
                dilation=[2, 2] if dilate else block_args.dilation
            )

            # The first block needs to take care of stride and filter size increase.
            self._blocks.append(MBConvBlock(block_args, self._global_params))
            if block_args.num_repeat > 1:
                block_args = block_args._replace(input_filters=block_args.output_filters, stride=1, dilation=1)
            for _ in range(block_args.num_repeat - 1):
                self._blocks.append(MBConvBlock(block_args, self._global_params))

        # Head
        in_channels = block_args.output_filters  # output of final block
        out_channels = round_filters(1280, self._global_params)
        self._conv_head = Conv2d(in_channels, out_channels, kernel_size=1, bias=False)
        self._bn1 = nn.BatchNorm2d(num_features=out_channels, momentum=bn_mom, eps=bn_eps)

        # Final linear layer
        self._avg_pooling = nn.AdaptiveAvgPool2d(1)
        self._dropout = nn.Dropout(self._global_params.dropout_rate)
        self._fc = nn.Linear(out_channels, self._global_params.num_classes)
        self._swish = MemoryEfficientSwish()

    def set_swish(self, memory_efficient=True):
        """Sets swish function as memory efficient (for training) or standard (for export)"""
        self._swish = MemoryEfficientSwish() if memory_efficient else Swish()
        for block in self._blocks:
            block.set_swish(memory_efficient)


    def extract_features(self, inputs):
        """ Returns output of the final convolution layer """

        # Stem
        x = self._swish(self._bn0(self._conv_stem(inputs)))

        # Blocks
        for idx, block in enumerate(self._blocks):
            drop_connect_rate = self._global_params.drop_connect_rate
            if drop_connect_rate:
                drop_connect_rate *= float(idx) / len(self._blocks)
            x = block(x, drop_connect_rate=drop_connect_rate)

        # Head
        x = self._swish(self._bn1(self._conv_head(x)))

        return x

    def forward(self, inputs):
        """ Calls extract_features to extract features, applies final linear layer, and returns logits. """
        bs = inputs.size(0)
        # Convolution layers
        x = self.extract_features(inputs)

        # Pooling and final linear layer
        x = self._avg_pooling(x)
        x = x.view(bs, -1)
        x = self._dropout(x)
        x = self._fc(x)
        return x

    @classmethod
    def from_name(cls, model_name, override_params=None):
        cls._check_model_name_is_valid(model_name)
        blocks_args, global_params = get_model_params(model_name, override_params)
        return cls(blocks_args, global_params)

    @classmethod
<<<<<<< HEAD
    def from_pretrained(cls, model_name, num_classes=1000, num_dilation=0):
        model = cls.from_name(model_name, override_params={'num_classes': num_classes, 'num_dilation': num_dilation})
=======
    def from_pretrained(cls, model_name, num_classes=1000, in_channels = 3):
        model = cls.from_name(model_name, override_params={'num_classes': num_classes})
        load_pretrained_weights(model, model_name, load_fc=(num_classes == 1000))
        if in_channels != 3:
            Conv2d = get_same_padding_conv2d(image_size = model._global_params.image_size)
            out_channels = round_filters(32, model._global_params)
            model._conv_stem = Conv2d(in_channels, out_channels, kernel_size=3, stride=2, bias=False)
        return model
    
    @classmethod
    def from_pretrained(cls, model_name, num_classes=1000):
        model = cls.from_name(model_name, override_params={'num_classes': num_classes})
>>>>>>> dbb58b1f
        load_pretrained_weights(model, model_name, load_fc=(num_classes == 1000))

        return model

    @classmethod
    def get_image_size(cls, model_name):
        cls._check_model_name_is_valid(model_name)
        _, _, res, _ = efficientnet_params(model_name)
        return res

    @classmethod
    def _check_model_name_is_valid(cls, model_name, also_need_pretrained_weights=False):
        """ Validates model name. None that pretrained weights are only available for
        the first four models (efficientnet-b{i} for i in 0,1,2,3) at the moment. """
        num_models = 4 if also_need_pretrained_weights else 8
        valid_models = ['efficientnet-b'+str(i) for i in range(num_models)]
        if model_name not in valid_models:
            raise ValueError('model_name should be one of: ' + ', '.join(valid_models))<|MERGE_RESOLUTION|>--- conflicted
+++ resolved
@@ -223,12 +223,8 @@
         return cls(blocks_args, global_params)
 
     @classmethod
-<<<<<<< HEAD
-    def from_pretrained(cls, model_name, num_classes=1000, num_dilation=0):
+    def from_pretrained(cls, model_name, num_classes=1000, in_channels=3, num_dilation=0):
         model = cls.from_name(model_name, override_params={'num_classes': num_classes, 'num_dilation': num_dilation})
-=======
-    def from_pretrained(cls, model_name, num_classes=1000, in_channels = 3):
-        model = cls.from_name(model_name, override_params={'num_classes': num_classes})
         load_pretrained_weights(model, model_name, load_fc=(num_classes == 1000))
         if in_channels != 3:
             Conv2d = get_same_padding_conv2d(image_size = model._global_params.image_size)
@@ -237,9 +233,8 @@
         return model
     
     @classmethod
-    def from_pretrained(cls, model_name, num_classes=1000):
-        model = cls.from_name(model_name, override_params={'num_classes': num_classes})
->>>>>>> dbb58b1f
+    def from_pretrained(cls, model_name, num_classes=1000, num_dilation=0):
+        model = cls.from_name(model_name, override_params={'num_classes': num_classes, 'num_dilation': num_dilation})
         load_pretrained_weights(model, model_name, load_fc=(num_classes == 1000))
 
         return model
